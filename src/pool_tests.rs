use crate::{clear::Clear, tests::util::*, Pool};
use loom::{
    sync::{
        atomic::{AtomicBool, Ordering},
        Arc, Condvar, Mutex,
    },
    thread,
};

#[derive(Default, Debug)]
struct State {
    is_dropped: AtomicBool,
    is_cleared: AtomicBool,
    id: usize,
}

impl PartialEq for State {
    fn eq(&self, other: &State) -> bool {
        self.id.eq(&other.id)
    }
}

#[derive(Default, Debug)]
struct DontDropMe(Arc<State>);

impl PartialEq for DontDropMe {
    fn eq(&self, other: &DontDropMe) -> bool {
        self.0.eq(&other.0)
    }
}

impl DontDropMe {
    fn new(id: usize) -> (Arc<State>, Self) {
        let state = Arc::new(State {
            is_dropped: AtomicBool::new(false),
            is_cleared: AtomicBool::new(false),
            id,
        });
        (state.clone(), Self(state))
    }
}

impl Drop for DontDropMe {
    fn drop(&mut self) {
        test_println!("-> DontDropMe drop: dropping data {:?}", self.0.id);
        self.0.is_dropped.store(true, Ordering::SeqCst)
    }
}

impl Clear for DontDropMe {
    fn clear(&mut self) {
        test_println!("-> DontDropMe clear: clearing data {:?}", self.0.id);
        self.0.is_cleared.store(true, Ordering::SeqCst);
    }
}

#[test]
fn pool_dont_drop() {
    run_model("pool_dont_drop", || {
        let pool: Pool<DontDropMe> = Pool::new();
        let (item1, value) = DontDropMe::new(1);
        test_println!("-> dont_drop: Inserting into pool {}", item1.id);
<<<<<<< HEAD
        let idx = pool.create(move |item| *item = value).expect("Create");

        assert!(!item1.is_dropped.load(Ordering::SeqCst));
        assert!(!item1.is_cleared.load(Ordering::SeqCst));
=======
        let mut value = Some(value);
        let idx = pool
            .create(move |item| *item = value.take().expect("Value created twice"))
            .expect("Create");
>>>>>>> fd8b2d7f

        test_println!("-> dont_drop: clearing idx: {}", idx);
        pool.clear(idx);

        assert!(!item1.is_dropped.load(Ordering::SeqCst));
        assert!(item1.is_cleared.load(Ordering::SeqCst));
    });
}

#[test]
fn pool_concurrent_create_clear() {
    run_model("pool_concurrent_create_clear", || {
        let pool: Arc<Pool<DontDropMe>> = Arc::new(Pool::new());
        let pair = Arc::new((Mutex::new(None), Condvar::new()));

        let (item1, value) = DontDropMe::new(1);
<<<<<<< HEAD
        let idx1 = pool.create(move |item| *item = value).expect("Create");
=======

        let mut value = Some(value);
        let idx1 = pool
            .create(move |item| *item = value.take().expect("value created twice"))
            .expect("Create");
>>>>>>> fd8b2d7f

        let p = pool.clone();
        let pair2 = pair.clone();
        let test_value = item1.clone();
        let t1 = thread::spawn(move || {
            let (lock, cvar) = &*pair2;
            assert_eq!(p.get(idx1).unwrap().0.id, test_value.id);
            let mut next = lock.lock().unwrap();
            *next = Some(());
            cvar.notify_one();
        });

        let guard = pool.get(idx1);

        let (lock, cvar) = &*pair;
        let mut next = lock.lock().unwrap();
        // wait until we have a guard on the other thread.
        while next.is_none() {
            next = cvar.wait(next).unwrap();
        }
        assert!(!pool.clear(idx1));

        assert!(!item1.is_dropped.load(Ordering::SeqCst));
        assert!(!item1.is_cleared.load(Ordering::SeqCst));
<<<<<<< HEAD
=======

        assert_eq!(guard.unwrap().0.id, item1.id);
>>>>>>> fd8b2d7f

        t1.join().expect("thread 1 unable to join");

        assert!(!item1.is_dropped.load(Ordering::SeqCst));
        assert!(item1.is_cleared.load(Ordering::SeqCst));
    })
}

#[test]
fn pool_racy_clear() {
    run_model("pool_racy_clear", || {
        let pool = Arc::new(Pool::new());
        let (item, value) = DontDropMe::new(1);

        let mut value = Some(value);
        let idx = pool
            .create(move |item| *item = value.take().expect("value created twice"))
            .expect("Create");
        assert_eq!(pool.get(idx).unwrap().0.id, item.id);

        let p = pool.clone();
        let t2 = thread::spawn(move || p.clear(idx));
        let r1 = pool.clear(idx);
        let r2 = t2.join().expect("thread 2 should not panic");

        test_println!("r1: {}, r2: {}", r1, r2);

        assert!(
            !(r1 && r2),
            "Both threads should not have cleared the value"
        );
        assert!(r1 || r2, "One thread should have removed the value");
        assert!(pool.get(idx).is_none());
        assert!(!item.is_dropped.load(Ordering::SeqCst));
        assert!(item.is_cleared.load(Ordering::SeqCst));
    })
}<|MERGE_RESOLUTION|>--- conflicted
+++ resolved
@@ -60,17 +60,10 @@
         let pool: Pool<DontDropMe> = Pool::new();
         let (item1, value) = DontDropMe::new(1);
         test_println!("-> dont_drop: Inserting into pool {}", item1.id);
-<<<<<<< HEAD
         let idx = pool.create(move |item| *item = value).expect("Create");
 
         assert!(!item1.is_dropped.load(Ordering::SeqCst));
         assert!(!item1.is_cleared.load(Ordering::SeqCst));
-=======
-        let mut value = Some(value);
-        let idx = pool
-            .create(move |item| *item = value.take().expect("Value created twice"))
-            .expect("Create");
->>>>>>> fd8b2d7f
 
         test_println!("-> dont_drop: clearing idx: {}", idx);
         pool.clear(idx);
@@ -87,16 +80,7 @@
         let pair = Arc::new((Mutex::new(None), Condvar::new()));
 
         let (item1, value) = DontDropMe::new(1);
-<<<<<<< HEAD
         let idx1 = pool.create(move |item| *item = value).expect("Create");
-=======
-
-        let mut value = Some(value);
-        let idx1 = pool
-            .create(move |item| *item = value.take().expect("value created twice"))
-            .expect("Create");
->>>>>>> fd8b2d7f
-
         let p = pool.clone();
         let pair2 = pair.clone();
         let test_value = item1.clone();
@@ -120,11 +104,6 @@
 
         assert!(!item1.is_dropped.load(Ordering::SeqCst));
         assert!(!item1.is_cleared.load(Ordering::SeqCst));
-<<<<<<< HEAD
-=======
-
-        assert_eq!(guard.unwrap().0.id, item1.id);
->>>>>>> fd8b2d7f
 
         t1.join().expect("thread 1 unable to join");
 
